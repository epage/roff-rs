--- conflicted
+++ resolved
@@ -2,7 +2,7 @@
 resolver = "2"
 
 [workspace.package]
-repository = "REPOSITORY"
+repository = "https://github.com/rust-cli/roff-rs"
 license = "MIT OR Apache-2.0"
 edition = "2021"
 rust-version = "1.70"  # MSRV
@@ -85,23 +85,14 @@
 zero_sized_map_values = "warn"
 
 [package]
-<<<<<<< HEAD
 name = "roff"
 version = "0.2.2"
 description = "ROFF (man page format) generation library"
-repository = "https://github.com/rust-cli/roff-rs"
 homepage = "https://github.com/rust-cli/roff-rs"
 documentation = "https://docs.rs/roff"
 readme = "README.md"
 categories = ["development-tools::testing"]
-=======
-name = "PROJECT"
-version = "0.0.1"
-description = "DESCRIPTION"
-categories = []
-keywords = []
 repository.workspace = true
->>>>>>> 87d9ae55
 license.workspace = true
 edition.workspace = true
 rust-version.workspace = true
