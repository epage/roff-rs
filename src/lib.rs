<<<<<<< HEAD
//! A document in the ROFF format.
//!
//! [ROFF] is a family of Unix text-formatting languages, implemented
//! by the `nroff`, `troff`, and `groff` programs, among others. See
//! [groff(7)] for a description of the language. This structure is an
//! abstract representation of a document in ROFF format. It is meant
//! for writing code to generate ROFF documents, such as manual pages.
//!
//! # Example
//!
//! ```
//! # use roff::*;
//! let doc = Roff::new().text(vec![roman("hello, world")]).render();
//! assert!(doc.ends_with("hello, world\n"));
//! ```
//!
//! [ROFF]: https://en.wikipedia.org/wiki/Roff_(software)
//! [groff(7)]: https://manpages.debian.org/bullseye/groff/groff.7.en.html

#![warn(missing_docs)]
#![cfg_attr(docsrs, feature(doc_auto_cfg))]

use std::io::Write;
use std::write;

/// A ROFF document, consisting of lines.
///
/// Lines are either control lines (requests that are built in, or
/// invocations of macros), or text lines.
///
/// # Example
///
/// ```
/// # use roff::*;
/// let doc = Roff::new()
///     .control("TH", ["FOO", "1"])
///     .control("SH", ["NAME"])
///     .text([roman("foo - do a foo thing")])
///     .render();
/// assert!(doc.ends_with(".TH FOO 1\n.SH NAME\nfoo \\- do a foo thing\n"));
/// ```
#[derive(Debug, PartialEq, Eq, Default)]
pub struct Roff {
    lines: Vec<Line>,
}

impl Roff {
    /// Instantiate a `Roff`
    pub fn new() -> Self {
        Default::default()
    }

    /// Append a control line.
    ///
    /// The line consist of the name of a built-in command or macro,
    /// and some number of arguments. Arguments that contain spaces
    /// will be enclosed with double quotation marks.
    pub fn control<'a>(
        &mut self,
        name: impl Into<String>,
        args: impl IntoIterator<Item = &'a str>,
    ) -> &mut Self {
        self.lines.push(Line::control(
            name.into(),
            args.into_iter().map(|s| s.to_string()).collect(),
        ));
        self
    }

    /// Append a text line.
    ///
    /// The line will be rendered in a way that ensures it can't be
    /// interpreted as a control line. The caller does not need to
    /// ensure, for example, that the line doesn't start with a
    /// period ("`.`") or an apostrophe ("`'`").
    pub fn text(&mut self, inlines: impl Into<Vec<Inline>>) -> &mut Self {
        self.lines.push(Line::text(inlines.into()));
        self
    }

    /// Render as ROFF source text that can be fed to a ROFF implementation.
    pub fn render(&self) -> String {
        let mut buf = vec![];
        self.to_writer(&mut buf).unwrap(); // writing to a Vec always works
        String::from_utf8(buf)
            .expect("output is utf8 if all input is utf8 and our API guarantees that")
    }

    /// Write to a writer.
    pub fn to_writer(&self, w: &mut dyn Write) -> Result<(), std::io::Error> {
        w.write_all(APOSTROPHE_PREABMLE.as_bytes())?;
        for line in self.lines.iter() {
            line.render(w, Apostrophes::Handle)?;
        }
        Ok(())
    }

    /// Render without handling apostrophes specially.
    ///
    /// You probably want [`render`](Roff::render) or
    /// [`to_writer`](Roff::to_writer) instead of this method.
    ///
    /// Without special handling, apostrophes get typeset as right
    /// single quotes, including in words like "don't". In most
    /// situations, such as in manual pages, that's unwanted. The
    /// other methods handle apostrophes specially to prevent it, but
    /// for completeness, and for testing, this method is provided to
    /// avoid it.
    pub fn to_roff(&self) -> String {
        let mut buf = vec![];
        for line in self.lines.iter() {
            // Writing to a Vec always works, so we discard any error.
            line.render(&mut buf, Apostrophes::DontHandle).unwrap();
        }
        String::from_utf8(buf)
            .expect("output is utf8 if all input is utf8 and our API guarantees that")
    }
}

impl<I: Into<Inline>> From<I> for Roff {
    fn from(other: I) -> Self {
        let mut r = Roff::new();
        r.text([other.into()]);
        r
    }
}

impl<R: Into<Roff>> std::iter::FromIterator<R> for Roff {
    fn from_iter<I: IntoIterator<Item = R>>(iter: I) -> Self {
        let mut r = Roff::new();
        for i in iter {
            r.lines.extend(i.into().lines)
        }
        r
    }
}

impl<R: Into<Roff>> Extend<R> for Roff {
    fn extend<T: IntoIterator<Item = R>>(&mut self, iter: T) {
        for i in iter {
            self.lines.extend(i.into().lines)
        }
    }
}

/// A part of a text line.
///
/// Text will be escaped for ROFF. No inline escape sequences will be
/// passed to ROFF. The text may contain newlines, but leading periods
/// will be escaped so that they won't be interpreted by ROFF as
/// control lines.
///
/// Note that the strings stored in the variants are stored as they're
/// received from the API user. The Line::render function handles
/// escaping etc.
#[derive(Debug, PartialEq, Eq, Clone)]
pub enum Inline {
    /// Text in the "roman" font, which is the normal font if nothing
    /// else is specified.
    Roman(String),

    /// Text in the italic (slanted) font.
    Italic(String),

    /// Text in a bold face font.
    Bold(String),

    /// A hard line break. This is an inline element so it's easy to
    /// insert a line break in a paragraph.
    LineBreak,
}

/// Turn a string slice into inline text in the roman font.
///
/// This is equivalent to the [roman] function, but may be more
/// convenient to use.
impl<S: Into<String>> From<S> for Inline {
    fn from(s: S) -> Self {
        roman(s)
    }
}

/// Return some inline text in the "roman" font.
///
/// The roman font is the normal font, if no other font is chosen.
pub fn roman(input: impl Into<String>) -> Inline {
    Inline::Roman(input.into())
}

/// Return some inline text in the bold font.
pub fn bold(input: impl Into<String>) -> Inline {
    Inline::Bold(input.into())
}

/// Return some inline text in the italic font.
pub fn italic(input: impl Into<String>) -> Inline {
    Inline::Italic(input.into())
}

/// Return an inline element for a hard line break.
pub fn line_break() -> Inline {
    Inline::LineBreak
}

/// A line in a ROFF document.
#[derive(Debug, PartialEq, Eq, Clone)]
pub(crate) enum Line {
    /// A control line.
    Control {
        /// Name of control request or macro being invoked.
        name: String,

        /// Arguments on control line.
        args: Vec<String>,
    },

    /// A text line.
    Text(Vec<Inline>),
}

impl Line {
    /// Append a control line.
    pub(crate) fn control(name: String, args: Vec<String>) -> Self {
        Self::Control { name, args }
    }

    /// Append a text line, consisting of inline elements.
    pub(crate) fn text(parts: Vec<Inline>) -> Self {
        Self::Text(parts)
    }

    /// Generate a ROFF line.
    ///
    /// All the ROFF code generation and special handling happens here.
    fn render(
        &self,
        out: &mut dyn Write,
        handle_apostrophes: Apostrophes,
    ) -> Result<(), std::io::Error> {
        match self {
            Self::Control { name, args } => {
                write!(out, ".{}", name)?;
                for arg in args {
                    write!(out, " {}", &escape_spaces(arg))?;
                }
            }
            Self::Text(inlines) => {
                let mut at_line_start = true;
                for inline in inlines.iter() {
                    // We need to handle line breaking specially: it
                    // introduces a control line to the ROFF, and the
                    // leading period of that mustn't be escaped.
                    match inline {
                        Inline::LineBreak => {
                            if at_line_start {
                                writeln!(out, ".br")?;
                            } else {
                                writeln!(out, "\n.br")?;
                            }
                        }
                        Inline::Roman(text) | Inline::Italic(text) | Inline::Bold(text) => {
                            let mut text = escape_inline(text);
                            if handle_apostrophes == Apostrophes::Handle {
                                text = escape_apostrophes(&text)
                            };
                            let text = escape_leading_cc(&text);
                            if let Inline::Bold(_) = inline {
                                write!(out, r"\fB{}\fR", text)?;
                            } else if let Inline::Italic(_) = inline {
                                write!(out, r"\fI{}\fR", text)?;
                            } else {
                                if at_line_start && starts_with_cc(&text) {
                                    // Line would start with a period, so we
                                    // insert a non-printable, zero-width glyph to
                                    // prevent it from being interpreted as such.
                                    // We only do that when it's needed, though,
                                    // to avoid making the output ugly.
                                    //
                                    // Note that this isn't handled by
                                    // escape_leading_cc, as it
                                    // doesn't know when an inline
                                    // element is at the start of a
                                    // line.
                                    write!(out, r"\&").unwrap();
                                }
                                write!(out, "{}", text)?;
                            }
                        }
                    }
                    at_line_start = false;
                }
            }
        };
        writeln!(out)?;
        Ok(())
    }
}

/// Does line start with a control character?
fn starts_with_cc(line: &str) -> bool {
    line.starts_with('.') || line.starts_with('\'')
}

/// This quotes strings with spaces. This doesn't handle strings with
/// quotes in any way: there doesn't seem to a way to escape them.
fn escape_spaces(w: &str) -> String {
    if w.contains(' ') {
        format!("\"{}\"", w)
    } else {
        w.to_string()
    }
}

/// Prevent leading periods or apostrophes on lines to be interpreted
/// as control lines. Note that this needs to be done for apostrophes
/// whether they need special handling for typesetting or not: a
/// leading apostrophe on a line indicates a control line.
fn escape_leading_cc(s: &str) -> String {
    s.replace("\n.", "\n\\&.").replace("\n'", "\n\\&'")
}

/// Escape anything that may be interpreted by the roff processor in a
/// text line: dashes and backslashes are escaped with a backslash.
/// Apostrophes are not handled.
fn escape_inline(text: &str) -> String {
    text.replace('\\', r"\\").replace('-', r"\-")
}

/// Handle apostrophes.
fn escape_apostrophes(text: &str) -> String {
    text.replace('\'', APOSTROPHE)
}

#[derive(Eq, PartialEq)]
enum Apostrophes {
    Handle,
    DontHandle,
}

/// Use the apostrophe string variable.
const APOSTROPHE: &str = r"\*(Aq";

/// A preamble added to the start of rendered output.
///
/// This defines a string variable that contains an apostrophe. For
/// historical reasons, there seems to be no other portable way to
/// represent apostrophes across various implementations of the ROFF
/// language. In implementations that produce output like PostScript
/// or PDF, an apostrophe gets typeset as a right single quote, which
/// looks different from an apostrophe. For terminal output ("ASCII"),
/// such as when using nroff, an apostrophe looks indistinguishable
/// from a right single quote. For manual pages, and similar content,
/// an apostrophe is more generally desired than the right single
/// quote, so we convert all apostrophe characters in input text into
/// a use of the string variable defined in the preamble.
///
/// The special handling of apostrophes is avoided in the
/// [`to_roff`](Roff::to_roff) method, but it's used in the
/// [`render`](Roff::render) and [`to_writer`](Roff::to_writer)
/// methods.
///
/// See: <https://bugs.debian.org/cgi-bin/bugreport.cgi?bug=507673#65>
const APOSTROPHE_PREABMLE: &str = r#".ie \n(.g .ds Aq \(aq
.el .ds Aq '
"#;

#[cfg(test)]
mod test {
    use super::*;

    #[test]
    fn escape_dash() {
        assert_eq!(r"\-", escape_inline("-"));
    }

    #[test]
    fn escape_backslash() {
        assert_eq!(r"\\x", escape_inline(r"\x"));
    }

    #[test]
    fn escape_backslash_and_dash() {
        assert_eq!(r"\\\-", escape_inline(r"\-"));
    }

    #[test]
    fn escapes_leading_control_chars() {
        assert_eq!("foo\n\\&.bar\n\\&'yo", escape_leading_cc("foo\n.bar\n'yo"));
    }

    #[test]
    fn escape_plain() {
        assert_eq!("abc", escape_inline("abc"));
    }

    #[test]
    fn render_roman() {
        let text = Roff::new().text([roman("foo")]).to_roff();
        assert_eq!(text, "foo\n");
    }

    #[test]
    fn render_dash() {
        let text = Roff::new().text([roman("foo-bar")]).to_roff();
        assert_eq!(text, "foo\\-bar\n");
    }

    #[test]
    fn render_italic() {
        let text = Roff::new().text([italic("foo")]).to_roff();
        assert_eq!(text, "\\fIfoo\\fR\n");
    }

    #[test]
    fn render_bold() {
        let text = Roff::new().text([bold("foo")]).to_roff();
        assert_eq!(text, "\\fBfoo\\fR\n");
    }

    #[test]
    fn render_text() {
        let text = Roff::new().text([roman("roman")]).to_roff();
        assert_eq!(text, "roman\n");
    }

    #[test]
    fn render_text_with_leading_period() {
        let text = Roff::new().text([roman(".roman")]).to_roff();
        assert_eq!(text, "\\&.roman\n");
    }

    #[test]
    fn render_text_with_newline_period() {
        let text = Roff::new().text([roman("foo\n.roman")]).to_roff();
        assert_eq!(text, "foo\n\\&.roman\n");
    }
    #[test]
    fn render_line_break() {
        let text = Roff::new()
            .text([roman("roman"), Inline::LineBreak, roman("more")])
            .to_roff();
        assert_eq!(text, "roman\n.br\nmore\n");
    }

    #[test]
    fn render_control() {
        let text = Roff::new().control("foo", ["bar", "foo and bar"]).to_roff();
        assert_eq!(text, ".foo bar \"foo and bar\"\n");
    }
}
=======
//! > DESCRIPTION

#![cfg_attr(docsrs, feature(doc_auto_cfg))]
#![warn(clippy::print_stderr)]
#![warn(clippy::print_stdout)]
#![allow(non_snake_case)] // TODO: Delete me
>>>>>>> 181a2cf5
<|MERGE_RESOLUTION|>--- conflicted
+++ resolved
@@ -1,4 +1,3 @@
-<<<<<<< HEAD
 //! A document in the ROFF format.
 //!
 //! [ROFF] is a family of Unix text-formatting languages, implemented
@@ -18,8 +17,10 @@
 //! [ROFF]: https://en.wikipedia.org/wiki/Roff_(software)
 //! [groff(7)]: https://manpages.debian.org/bullseye/groff/groff.7.en.html
 
+#![cfg_attr(docsrs, feature(doc_auto_cfg))]
 #![warn(missing_docs)]
-#![cfg_attr(docsrs, feature(doc_auto_cfg))]
+#![warn(clippy::print_stderr)]
+#![warn(clippy::print_stdout)]
 
 use std::io::Write;
 use std::write;
@@ -63,7 +64,7 @@
     ) -> &mut Self {
         self.lines.push(Line::control(
             name.into(),
-            args.into_iter().map(|s| s.to_string()).collect(),
+            args.into_iter().map(|s| s.to_owned()).collect(),
         ));
         self
     }
@@ -126,11 +127,11 @@
     }
 }
 
-impl<R: Into<Roff>> std::iter::FromIterator<R> for Roff {
+impl<R: Into<Roff>> FromIterator<R> for Roff {
     fn from_iter<I: IntoIterator<Item = R>>(iter: I) -> Self {
         let mut r = Roff::new();
         for i in iter {
-            r.lines.extend(i.into().lines)
+            r.lines.extend(i.into().lines);
         }
         r
     }
@@ -139,7 +140,7 @@
 impl<R: Into<Roff>> Extend<R> for Roff {
     fn extend<T: IntoIterator<Item = R>>(&mut self, iter: T) {
         for i in iter {
-            self.lines.extend(i.into().lines)
+            self.lines.extend(i.into().lines);
         }
     }
 }
@@ -152,7 +153,7 @@
 /// control lines.
 ///
 /// Note that the strings stored in the variants are stored as they're
-/// received from the API user. The Line::render function handles
+/// received from the API user. The `Line::render` function handles
 /// escaping etc.
 #[derive(Debug, PartialEq, Eq, Clone)]
 pub enum Inline {
@@ -262,7 +263,7 @@
                         Inline::Roman(text) | Inline::Italic(text) | Inline::Bold(text) => {
                             let mut text = escape_inline(text);
                             if handle_apostrophes == Apostrophes::Handle {
-                                text = escape_apostrophes(&text)
+                                text = escape_apostrophes(&text);
                             };
                             let text = escape_leading_cc(&text);
                             if let Inline::Bold(_) = inline {
@@ -308,7 +309,7 @@
     if w.contains(' ') {
         format!("\"{}\"", w)
     } else {
-        w.to_string()
+        w.to_owned()
     }
 }
 
@@ -346,7 +347,7 @@
 /// This defines a string variable that contains an apostrophe. For
 /// historical reasons, there seems to be no other portable way to
 /// represent apostrophes across various implementations of the ROFF
-/// language. In implementations that produce output like PostScript
+/// language. In implementations that produce output like `PostScript`
 /// or PDF, an apostrophe gets typeset as a right single quote, which
 /// looks different from an apostrophe. For terminal output ("ASCII"),
 /// such as when using nroff, an apostrophe looks indistinguishable
@@ -448,12 +449,4 @@
         let text = Roff::new().control("foo", ["bar", "foo and bar"]).to_roff();
         assert_eq!(text, ".foo bar \"foo and bar\"\n");
     }
-}
-=======
-//! > DESCRIPTION
-
-#![cfg_attr(docsrs, feature(doc_auto_cfg))]
-#![warn(clippy::print_stderr)]
-#![warn(clippy::print_stdout)]
-#![allow(non_snake_case)] // TODO: Delete me
->>>>>>> 181a2cf5
+}